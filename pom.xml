--- conflicted
+++ resolved
@@ -1,236 +1,3 @@
-<<<<<<< HEAD
-<project xmlns="http://maven.apache.org/POM/4.0.0" xmlns:xsi="http://www.w3.org/2001/XMLSchema-instance" xsi:schemaLocation="http://maven.apache.org/POM/4.0.0 http://maven.apache.org/xsd/maven-4.0.0.xsd">
-	<modelVersion>4.0.0</modelVersion>
-	<groupId>com.github.davidcarboni</groupId>
-	<artifactId>cryptolite</artifactId>
-	<version>1.2.6-SNAPSHOT</version>
-	<packaging>jar</packaging>
-	<name>Cryptolite</name>
-	<description>Good, clean, "right" cryptography, bypassing all the options. See: http://www.daemonology.net/blog/2009-06-11-cryptographic-right-answers.html</description>
-	<url>https://github.com/davidcarboni/Cryptolite</url>
-
-	<licenses>
-		<license>
-			<name>The Apache Software License, Version 2.0</name>
-			<url>http://www.apache.org/licenses/LICENSE-2.0.txt</url>
-			<distribution>repo</distribution>
-			<comments>A business-friendly OSS license</comments>
-		</license>
-	</licenses>
-
-	<organization>
-		<name>Carboni</name>
-		<url>https://github.com/carboni/</url>
-	</organization>
-
-	<scm>
-		<url>https://github.com/davidcarboni/Cryptolite</url>
-		<connection>scm:git:git://github.com/davidcarboni/Cryptolite.git</connection>
-		<developerConnection>scm:git:git@github.com:davidcarboni/Cryptolite.git</developerConnection>
-		<tag>HEAD</tag>
-	</scm>
-
-	<properties>
-		<project.build.sourceEncoding>UTF-8</project.build.sourceEncoding>
-	</properties>
-
-	<distributionManagement>
-		<snapshotRepository>
-			<id>sonatype-nexus-snapshots</id>
-			<name>Sonatype Nexus snapshot repository</name>
-			<url>https://oss.sonatype.org/content/repositories/snapshots</url>
-		</snapshotRepository>
-		<repository>
-			<id>sonatype-nexus-staging</id>
-			<name>Sonatype Nexus release repository</name>
-			<url>https://oss.sonatype.org/service/local/staging/deploy/maven2</url>
-		</repository>
-	</distributionManagement>
-
-	<dependencies>
-
-		<!-- BouncyCastle is the main dependency: -->
-		<!-- Note that 1.5, 1.4, 1.3 and 1.2 versions are also available from Bouncy 
-			Castle. -->
-		<dependency>
-			<groupId>org.bouncycastle</groupId>
-			<artifactId>bcprov-jdk15on</artifactId>
-			<version>1.50</version>
-		</dependency>
-
-		<!-- Compile dependencies -->
-		<dependency>
-			<groupId>commons-codec</groupId>
-			<artifactId>commons-codec</artifactId>
-			<version>1.9</version>
-		</dependency>
-		<dependency>
-			<groupId>commons-lang</groupId>
-			<artifactId>commons-lang</artifactId>
-			<version>2.6</version>
-		</dependency>
-
-		<!-- Test dependencies -->
-		<dependency>
-			<groupId>junit</groupId>
-			<artifactId>junit</artifactId>
-			<version>4.11</version>
-			<scope>test</scope>
-		</dependency>
-		<dependency>
-			<groupId>commons-io</groupId>
-			<artifactId>commons-io</artifactId>
-			<version>2.4</version>
-			<scope>test</scope>
-		</dependency>
-
-	</dependencies>
-
-	<build>
-
-		<!-- Include the README, NOTICE and LICENSE files: -->
-		<resources>
-			<resource>
-				<directory>${project.basedir}</directory>
-				<includes>
-					<include>README*</include>
-					<include>NOTICE*</include>
-					<include>LICENSE*</include>
-				</includes>
-			</resource>
-		</resources>
-
-		<plugins>
-
-			<!-- This configures the build to use JVM 1.6 compliance: -->
-			<plugin>
-				<groupId>org.apache.maven.plugins</groupId>
-				<artifactId>maven-compiler-plugin</artifactId>
-				<version>3.1</version>
-				<configuration>
-					<source>1.6</source>
-					<target>1.6</target>
-					<encoding>UTF-8</encoding>
-				</configuration>
-			</plugin>
-
-			<!-- Ensure the manifest contains artifact version information: -->
-			<plugin>
-				<groupId>org.apache.maven.plugins</groupId>
-				<artifactId>maven-jar-plugin</artifactId>
-				<version>2.4</version>
-				<configuration>
-					<archive>
-						<manifest>
-							<addDefaultImplementationEntries>true</addDefaultImplementationEntries>
-							<addDefaultSpecificationEntries>true</addDefaultSpecificationEntries>
-						</manifest>
-					</archive>
-				</configuration>
-			</plugin>
-
-			<!-- Source JAR -->
-			<plugin>
-				<groupId>org.apache.maven.plugins</groupId>
-				<artifactId>maven-source-plugin</artifactId>
-				<version>2.2.1</version>
-				<executions>
-					<execution>
-						<id>attach-sources</id>
-						<phase>verify</phase>
-						<goals>
-							<goal>jar-no-fork</goal>
-						</goals>
-					</execution>
-				</executions>
-			</plugin>
-
-			<!-- Javadoc JAR -->
-			<plugin>
-				<groupId>org.apache.maven.plugins</groupId>
-				<artifactId>maven-javadoc-plugin</artifactId>
-				<version>2.9.1</version>
-				<executions>
-					<execution>
-						<id>attach-javadoc</id>
-						<phase>verify</phase>
-						<goals>
-							<goal>jar</goal>
-						</goals>
-					</execution>
-				</executions>
-			</plugin>
-
-			<!-- Release configuration: -->
-			<plugin>
-				<groupId>org.apache.maven.plugins</groupId>
-				<artifactId>maven-release-plugin</artifactId>
-				<version>2.5</version>
-				<configuration>
-					<mavenExecutorId>forked-path</mavenExecutorId>
-				</configuration>
-			</plugin>
-			
-			<!-- Deployment -->
-			    <plugin>
-					<groupId>org.sonatype.plugins</groupId>
-					<artifactId>nexus-staging-maven-plugin</artifactId>
-					<version>1.6.2</version>
-					<extensions>true</extensions>
-					<configuration>
-						<serverId>sonatype-nexus-staging</serverId>
-						<nexusUrl>https://oss.sonatype.org/</nexusUrl>
-						<autoReleaseAfterClose>true</autoReleaseAfterClose>
-					</configuration>
-				</plugin>
-
-		</plugins>
-	</build>
-
-	<profiles>
-
-		<!-- GPG Signature on release -->
-		<profile>
-			<id>release-sign-artifacts</id>
-			<activation>
-				<property>
-					<name>performRelease</name>
-					<value>true</value>
-				</property>
-			</activation>
-			<build>
-				<plugins>
-					<plugin>
-						<groupId>org.apache.maven.plugins</groupId>
-						<artifactId>maven-gpg-plugin</artifactId>
-						<version>1.4</version>
-						<executions>
-							<execution>
-								<id>sign-artifacts</id>
-								<phase>verify</phase>
-								<goals>
-									<goal>sign</goal>
-								</goals>
-							</execution>
-						</executions>
-					</plugin>
-				</plugins>
-			</build>
-		</profile>
-
-	</profiles>
-
-	<developers>
-		<developer>
-			<id>david</id>
-			<name>David Carboni</name>
-			<email>david@carboni.io</email>
-			<organization>Carboni</organization>
-			<organizationUrl>https://github.com/carboni</organizationUrl>
-			<url>https://github.com/davidcarboni</url>
-		</developer>
-	</developers>
-=======
 <project xmlns="http://maven.apache.org/POM/4.0.0" xmlns:xsi="http://www.w3.org/2001/XMLSchema-instance"
          xsi:schemaLocation="http://maven.apache.org/POM/4.0.0 http://maven.apache.org/xsd/maven-4.0.0.xsd">
     <modelVersion>4.0.0</modelVersion>
@@ -464,6 +231,5 @@
             <url>https://github.com/davidcarboni</url>
         </developer>
     </developers>
->>>>>>> 54099c45
 
 </project>